from spb.backends.base_backend import Plot
from spb.defaults import TWO_D_B, THREE_D_B
from spb.series import (
    Vector2DSeries, Vector3DSeries, ContourSeries, SliceVector3DSeries,
    _set_discretization_points
)
from spb.utils import _plot_sympify, _unpack_args, _split_vector, _is_range
from sympy import S, sqrt, Expr, Tuple, Dummy, Symbol
from sympy.geometry import Plane
from sympy.vector import Vector, BaseScalar
from sympy.matrices.dense import DenseMatrix
from sympy.core.compatibility import is_sequence


"""
TODO:
*   check length of ranges and if the scalar free symbols are compatible with
    the ones provided in the vector.
"""

def _build_series(expr, *ranges, label="", show=True, **kwargs):
    
    # convert expr to a list of 3 elements
    split_expr, ranges = _split_vector(expr, ranges)

    # free symbols contained in the provided vector
    fs = set().union(*[e.free_symbols for e in split_expr])
    
    if split_expr[2] is S.Zero: # 2D case
        kwargs = _set_discretization_points(kwargs.copy(), Vector2DSeries)
        if len(fs) > 2:
            raise ValueError("Too many free symbols. 2D vector plots require " +
            "at most 2 free symbols. Received {}".format(fs))

        # check validity of ranges
        fs_ranges = set().union([r[0] for r in ranges])

        if len(fs_ranges) < 2:
            missing = fs.difference(fs_ranges)
            if not missing:
                raise ValueError(
                    "In a 2D vector field, 2 unique ranges are expected. " +
                    "Unfortunately, it is not possible to deduce them from " +
                    "the provided vector.\n" +
                    "Vector: {}, Free symbols: {}\n".format(expr, fs) +
                    "Provided ranges: {}".format(ranges)
                )
            ranges = list(ranges)
            for m in missing:
                ranges.append(Tuple(m, -10, 10))

        if len(ranges) > 2:
            raise ValueError("Too many ranges for 2D vector plot.")
        return split_expr, ranges, Vector2DSeries(*split_expr[:2], *ranges, 
                label, **kwargs)
    else: # 3D case
        kwargs = _set_discretization_points(kwargs.copy(), Vector3DSeries)
        if len(fs) > 3:
            raise ValueError("Too many free symbols. 3D vector plots require " +
            "at most 3 free symbols. Received {}".format(fs))

        # check validity of ranges
        fs_ranges = set().union([r[0] for r in ranges])

        if len(fs_ranges) < 3:
            missing = fs.difference(fs_ranges)
            if not missing:
                raise ValueError(
                    "In a 3D vector field, 3 unique ranges are expected. " +
                    "Unfortunately, it is not possible to deduce them from " +
                    "the provided vector.\n" +
                    "Vector: {}, Free symbols: {}\n".format(expr, fs) +
                    "Provided ranges: {}".format(ranges)
                )
            ranges = list(ranges)
            for m in missing:
                ranges.append(Tuple(m, -10, 10))

        if len(ranges) > 3:
            raise ValueError("Too many ranges for 3D vector plot.")
        
        _slice = kwargs.pop("slice", None)
        if _slice is None:
            return split_expr, ranges, Vector3DSeries(*split_expr, *ranges,
                 label, **kwargs)
        
        # verify that the slices are of the correct type
        def _check_slice(s):
            if not isinstance(s, (Expr, Plane)):
                raise ValueError(
                    "A slice must be of type Plane or Expr.\n" +
                    "Received: {}, {}".format(type(s), s)
                )
        if isinstance(_slice, (list, tuple, Tuple)):
            for s in _slice:
                _check_slice(s)
        else:
            _check_slice(_slice)
            _slice = [_slice]
        
        series = []
        for s in _slice:
            series.append(SliceVector3DSeries(
                s, *split_expr, *ranges, label, **kwargs))
        return split_expr, ranges, series
        

def _preprocess(*args):
    """ Loops over the arguments and build a list of arguments having the
    following form: [expr, *ranges, label].
    `expr` can be a vector, a matrix or a list/tuple/Tuple. 
    """
    if not all([isinstance(a, (list, tuple, Tuple)) for a in args]):
        # In this case we received arguments in one of the following forms.
        # Here we wrapped them into a list, so that they can be further
        # processed:
        #   v               -> [v]
        #   v, range        -> [v, range]
        #   v1, v2, ..., range   -> [v1, v2, range]
        args = [args]
    if any([_is_range(a) for a in args]):
        args = [args]

    new_args = []
    for a in args:
        exprs, ranges, label = _unpack_args(*a)
        if len(exprs) == 1:
            new_args.append([*exprs, *ranges, label])
        else:
            # this is the case where the user provided: v1, v2, ..., range
            # we use the same ranges for each expression
            for e in exprs:
                new_args.append([e, *ranges, str(e)])
    
    return new_args

def vector_plot(*args, show=True, **kwargs):
    """ Plot a 2D or 3D vector field. By default, the aspect ratio of the plot
    is set to ``aspect="equal"``.

    Arguments
    =========
        expr : Vector, or Matrix with 2 or 3 elements, or list/tuple  with 2 or
                3 elements)
            Represent the vector to be plotted.
            Note: if a 3D vector is given with a list/tuple, it might happens
            that the internal algorithm could think of it as a range. Therefore,
            3D vectors should be given as a Matrix or as a Vector: this reduces
            ambiguities.
        
        ranges : 3-element tuples
            Denotes the range of the variables. For example (x, -5, 5). For 2D
            vector plots, 2 ranges should be provided. For 3D vector plots, 3
            ranges are needed.

        label : str
            The name of the vector field to be eventually shown on the legend.
            If none is provided, the string representation of the vector will
            be used.
        
        To specify multiple vector fields, wrap them into a tuple. Refer to the
        examples to learn more.

    Keyword Arguments
    =================

        contours_kw : dict
            A dictionary of keywords/values which is passed to the plotting
            library contour function to customize the appearance. Refer to the
            plotting library (backend) manual for more informations.

        n1, n2, n3 : int
            Number of discretization points in the x/y/z-direction respectively
            for the quivers or streamlines. Default to 25.
        
        n : int
            Set the same number of discretization points in all directions for
            the quivers or streamlines. It overrides n1, n2, n3. Default to 25.

        nc : int
            Number of discretization points for the scalar contour plot.
            Default to 100.

        quiver_kw : dict
            A dictionary of keywords/values which is passed to the plotting
            library quivers function to customize the appearance. Refer to the
            plotting library (backend) manual for more informations.

        scalar : boolean, Expr, None or list/tuple of 2 elements
            Represents the scalar field to be plotted in the background. Can be:
                True: plot the magnitude of the vector field.
                False/None: do not plot any scalar field.
                Expr: a symbolic expression representing the scalar field.
                List/Tuple: [scalar_expr, label], where the label will be shown
                    on the colorbar.
            Default to True.
        
        show : boolean
            Default to True, in which case the plot will be shown on the screen. 

        slice : Plane, list, Expr
            Plot the 3D vector field over the provided slice. It can be:
                Plane: a Plane object from sympy.geometry module.
                list: a list of planes.
                Expr: a symbolic expression representing a surface.
            The number of discretization points will be `n1`, `n2`, `n3`. 
            Note that:
                1. only quivers plots are supported with slices.
                2. `n3` will be used only with planes parallel to xz or yz.

        streamlines : boolean
            Whether to plot the vector field using streamlines (True) or quivers
            (False). Default to False.
        
        stream_kw : dict
            A dictionary of keywords/values which is passed to the backend
            streamlines-plotting function to customize the appearance. Refer to
            the backend's manual for more informations.
    
    Examples
    ========

    Quivers plot of a 2D vector field with a contour plot in background
    representing the vector's magnitude (a scalar field):

    .. code-block:: python
        x, y = symbols("x, y")
        vector_plot([-sin(y), cos(x)], (x, -3, 3), (y, -3, 3))
    
    
    Streamlines plot of a 2D vector field with no background scalar field:
    
    .. code-block:: python
        x, y = symbols("x, y")
        vector_plot([-sin(y), cos(x)], (x, -3, 3), (y, -3, 3),
                streamlines=True, scalar=None)
    

    Plot of two 2D vectors with background the contour plot of magnitude of the
    first vector:

    .. code-block:: python
        x, y = symbols("x, y")
        vector_plot([-sin(y), cos(x)], [y, x], n=20,
            scalar=sqrt((-sin(y))**2 + cos(x)**2), legend=True)
    

    3D vector field:

    .. code-block:: python
        x, y, z = symbols("x, y, z")
        vector_plot([x, y, z], (x, -10, 10), (y, -10, 10), (z, -10, 10),
                n=8)
    

    3D vector field with 3 orthogonal slice planes:

    .. code-block:: python
        x, y, z = symbols("x, y, z")
        vector_plot([z, y, x], (x, -10, 10), (y, -10, 10), (z, -10, 10), n=8,
            slice=[
                Plane((-10, 0, 0), (1, 0, 0)),
                Plane((0, -10, 0), (0, 2, 0)),
                Plane((0, 0, -10), (0, 0, 1)),
            ])
    """
    args = _plot_sympify(args)
    args = _preprocess(*args)

    kwargs = _set_discretization_points(kwargs, Vector3DSeries)
    if not "n1" in kwargs: kwargs["n1"] = 25
    if not "n2" in kwargs: kwargs["n2"] = 25
    if not "aspect" in kwargs.keys():
        kwargs["aspect"] = "equal"

    series = []
    all_ranges = []
    for a in args:
        split_expr, ranges, s = _build_series(a[0], *a[1:-1], label=a[-1], **kwargs)
<<<<<<< HEAD
        if isinstance(s, (list, tuple)):
            series += s
        else:
            series.append(s)
=======
        series.append(s)
        all_ranges.append(ranges)
>>>>>>> 741a022a
    
    # add a scalar series only on 2D plots
    if all([isinstance(s, Vector2DSeries) for s in series]):
        backend = kwargs.pop("backend", TWO_D_B)

        # don't pop this keyword: some backend needs it to decide the color
        # for quivers (solid color if a scalar field is present, gradient color
        # otherwise)
        scalar = kwargs.get("scalar", True)
        if (len(series) == 1) and (scalar == True):
            scalar_field = sqrt(split_expr[0]**2 + split_expr[1]**2)
            scalar_label = "Magnitude"
        elif (scalar == True):
            scalar_field = None # do nothing when
        elif isinstance(scalar, Expr):
            scalar_field = scalar
            scalar_label = str(scalar)
        elif isinstance(scalar, (list, tuple)):
            scalar_field = scalar[0]
            scalar_label = scalar[1]
        elif not scalar:
            scalar_field = None
        else:
            raise ValueError("``scalar`` must be either:\n" +
                "1. True, in which case the magnitude of the vector field " +
                "will be plotted.\n" +
                "2. a symbolic expression representing a scalar field.\n" +
                "3. None/False: do not plot any scalar field.\n" +
                "4. list/tuple of two elements, [scalar_expr, label]."
            )
        
        if scalar_field:
            # TODO: does it makes sense to cross-check the free symbols of the
            # scalar field with those of the vectors?

            # if not fs.issuperset(scalar_field.free_symbols):
            #     raise ValueError("The free symbols of the scalar field must be " +
            #         "a subset of the free symbols in the vector. Received:\n"
            #         "Vector free symbols: {}\n".format(fs) + 
            #         "Scalar field free symbols: {}".format(scalar_field.free_symbols) 
            #     )

            # plot the scalar field over the entire region covered by all
            # vector fields
            _minx, _maxx = float("inf"), -float("inf")
            _miny, _maxy = float("inf"), -float("inf")
            for r in all_ranges:
                _xr, _yr = r
                if _xr[1] < _minx:  _minx = _xr[1]
                if _xr[2] > _maxx:  _maxx = _xr[2]
                if _yr[1] < _miny:  _miny = _yr[1]
                if _yr[2] > _maxy:  _maxy = _yr[2]
            cranges = [
                Tuple(all_ranges[-1][0][0], _minx, _maxx),
                Tuple(all_ranges[-1][1][0], _miny, _maxy)
            ]
            nc = kwargs.pop("nc", 100)
            cs_kwargs = kwargs.copy()
            cs_kwargs["n1"] = nc
            cs_kwargs["n2"] = nc
            cs = ContourSeries(scalar_field, *cranges, scalar_label, **cs_kwargs)
            series = [cs] + series
    elif all([isinstance(s, Vector3DSeries)  for s in series]):
        backend = kwargs.pop("backend", THREE_D_B)
    else:
        raise ValueError("Mixing 2D vectors with 3D vectors is not allowed.")
    
    p = Plot(*series, backend=backend, **kwargs)
    if show:
        p.show()
    return p<|MERGE_RESOLUTION|>--- conflicted
+++ resolved
@@ -277,15 +277,11 @@
     all_ranges = []
     for a in args:
         split_expr, ranges, s = _build_series(a[0], *a[1:-1], label=a[-1], **kwargs)
-<<<<<<< HEAD
+        all_ranges.append(ranges)
         if isinstance(s, (list, tuple)):
             series += s
         else:
             series.append(s)
-=======
-        series.append(s)
-        all_ranges.append(ranges)
->>>>>>> 741a022a
     
     # add a scalar series only on 2D plots
     if all([isinstance(s, Vector2DSeries) for s in series]):
