import numpy as np
import param
import panel as pn
from sympy import latex, Tuple
from spb.backends.base_backend import Plot
from spb.series import InteractiveSeries
from spb.complex import _build_series
from spb.utils import _plot_sympify, _unpack_args
from spb.defaults import TWO_D_B, THREE_D_B
import warnings

pn.extension("plotly")


"""
TODO:
    1. Automatic axis labeling based on provided expressions
"""

class MyList(param.ObjectSelector):
    """ Represent a list of numbers discretizing a log-spaced slider.
    This parameter will be rendered by pn.widgets.DiscreteSlider
    """
    pass

# explicitely ask panel to use DiscreteSlider when it encounters a MyList object
pn.Param._mapping[MyList] = pn.widgets.DiscreteSlider

class DynamicParam(param.Parameterized):
    """ Dynamically add parameters based on the user-provided dictionary.
    Also, generate the lambda functions to be evaluated at a later stage.
    """
    # NOTE: why DynamicParam is a child class of param.Parameterized?
    # param is a full-python library, doesn't depend on anything else.
    # In theory, by using a parameterized class it should be possible to create
    # an InteractivePlotGUI class targeting a specific GUI.
    # At this moment, InteractivePlot is built on top of 'panel', so it only
    # works inside a Jupyter Notebook. Maybe it's possible to use PyQt or Tk...
    
    def _tuple_to_dict(self, k, v):
        """ The user can provide a variable length tuple/list containing:
            (default, softbounds, N, label, spacing)
        where:
            default : float
                Default value of the slider
            softbounds : tuple
                Tuple of two float (or integer) numbers: (start, end).
            N : int
                Number of increments in the slider. (start - end) / N represents
                the step increment. Default to 40. Set N=-1 to have unit step
                increments.
            label : str
                Label of the slider. Default to None. If None, the string or
                latex representation will be used. See use_latex for more
                information.
            spacing : str
                Discretization spacing. Can be "linear" or "log".
                Default to "linear".
        """
        N = 40
        defaults_keys = ["default", "softbounds", "step", "label", "type"]
        defaults_values = [1, (0, 2), N, "$%s$" % latex(k) if self.use_latex
                else str(k), "linear"]
        values = defaults_values.copy()
        values[:len(v)] = v
        # set the step increment for the slider
        _min, _max = values[1][0], values[1][1]
        if values[2] > 0:
            N = values[2]
            values[2] = (_max - _min) / N
        else:
            values[2] = 1

        if values[-1] == "log":
            # In case of a logarithm slider, we need to instantiate the custom
            # parameter MyList.

            # # divide the range in N steps evenly spaced in a log scale
            options = np.geomspace(_min, _max, N)
            # the provided default value may not be in the computed options.
            # If that's the case, I chose the closest value
            default = values[0]
            if default not in options:
                default = min(options, key=lambda x: abs(x - default))
            return MyList(default=default, objects=options, label=values[3])

        return {k: v for k, v in zip (defaults_keys, values)}
    
    def __init__(self, *args, name="", params=None, **kwargs):
        # remove the previous class attributes added by the previous instances
        cls_name = type(self).__name__
        setattr(type(self), "_" + cls_name + "__params", dict())
        prev_params = [k for k in type(self).__dict__.keys() 
            if "dyn_param_" in k]
        for p in prev_params:
            delattr(type(self), p)
        
        # use latex on control labels and legends
        self.use_latex = kwargs.pop("use_latex", True)
        
        # this must be present in order to assure correct behaviour
        super().__init__(name=name, **kwargs)
        if not params:
            raise ValueError("`params` must be provided.")
        
        # The following dictionary will be used to create the appropriate
        # lambda function arguments:
        #    key: the provided symbol
        #    val: name of the associated parameter
        self.mapping = {}

        # create and attach the params to the class
        for i, (k, v) in enumerate(params.items()):
            if not isinstance(v, param.parameterized.Parameter):
                v = self._tuple_to_dict(k, v)
                # at this stage, v could be a dictionary representing a number,
                # or a MyList parameter, representing a log slider
                if not isinstance(v, param.parameterized.Parameter):
                    v.pop("type", None)
                    v = param.Number(**v)
            
            # TODO: using a private method: not the smartest thing to do
            self.param._add_parameter("dyn_param_{}".format(i), v)
            self.mapping[k] = "dyn_param_{}".format(i)
    
    def read_parameters(self):
        readout = dict()
        for k, v in self.mapping.items():
            readout[k] = getattr(self, v)
        return readout


def _new_class(cls, **kwargs):
    "Creates a new class which overrides parameter defaults."
    return type(type(cls).__name__, (cls,), kwargs)


class PanelLayout:
    """ Mixin class to group together the layout functionalities related to
    the library panel.
    """

    def __init__(self, layout, ncols):
        """
        Parameters
        ==========
            layout : str
                The layout for the controls/plot. Possible values:
                    'tb': controls in the top bar.
                    'bb': controls in the bottom bar.
                    'sbl': controls in the left side bar.
                    'sbr': controls in the right side bar.
                Default layout to 'tb'.
            
            ncols : int
                Number of columns to lay out the widgets. Default to 2.
        """
        # NOTE: More often than not, the numerical evaluation is going to be
        # resource-intensive. By default, panel's sliders will force a recompute
        # at every step change. As a consequence, the user experience will be
        # laggy. To solve this problem, the update must be triggered on mouse-up
        # event, which is set using throttled=True.
        #
        # https://panel.holoviz.org/reference/panes/Param.html#disabling-continuous-updates-for-slider-widgets
        #
        # The procedure is not optimal, as we need to re-map again the 
        # parameters with the widgets: for param.Number, param.Integer there is
        # no one-on-one mapping. For example, a bounded param.Integer
        # will create an IntegerSlider, whereas an unbounded param.Integer will
        # create a IntInput.

        layouts = ["tb", "bb", "sbl", "sbr"]
        layout = layout.lower()
        if layout not in layouts:
            warnings.warn(
                "`layout` must be one of the following: {}\n".format(layouts) +
                "Falling back to layout='tb'."
            )
            layout = "tb"
        self._layout = layout

        widgets = {}
        for k, v in self.mapping.items():
            t = getattr(self.param, v)
            widget = ""
            if isinstance(t, param.Integer):
                widget = pn.widgets.IntSlider
                if t.bounds and any([(b is None) for b in t.bounds]):
                    widget = pn.widgets.IntInput
            elif isinstance(t, param.Number):
                widget = pn.widgets.FloatSlider
                if t.bounds and any([(b is None) for b in t.bounds]):
                    widget = pn.widgets.FloatInput
            elif isinstance(t, MyList):
                # TODO: it seems like DiscreteSlider doesn't support throttling
                widget = pn.widgets.DiscreteSlider
            
            if isinstance(t, param.Number):
                widgets[v] = {
                    "type": widget,
                    "throttled": True,
                }
        
        self.controls = pn.Param(
                self, 
                widgets = widgets,
                default_layout = _new_class(pn.GridBox, ncols=ncols),
                show_name = False,
                sizing_mode = 'stretch_width'
        )


    def layout_controls(self):
        return self.controls
    
    @pn.depends("controls")
    def view(self):
        params = self.read_parameters()
        self._backend._update_interactive(params)
        # TODO:
        # 1. for some reason, panel is going to set width=0 if K3D-Jupyter.
        # Temporary workaround: create a Pane with a default width.
        # Long term solution: create a PR on panel to create a K3DPane so that
        # panel will automatically deal with K3D, in the same way it does with
        # Bokeh, Plotly, Matplotlib, ...
        # 2. If the following import statement was located at the beginning of
        # the file, there would be a circular import.
        from spb.backends.k3d import KB
        if isinstance(self._backend, KB):
            return pn.pane.Pane(self._backend.fig, width=800)
        else:
            return self.fig
    
    def show(self):
        if self._layout == "tb":
            return pn.Column(self.layout_controls, self.view)
        elif self._layout == "bb":
            return pn.Column(self.view, self.layout_controls)
        elif self._layout == "sbl":
            return pn.Row(self.layout_controls, self.view)
        elif self._layout == "sbr":
            return pn.Row(self.view, self.layout_controls)

class InteractivePlot(DynamicParam, PanelLayout):
    """ Contains all the logic to create parametric-interactive plots.
    """

    # NOTE: why isn't Plot a parent class for InteractivePlot?
    # If that was the case, it would not be trivial to instantiate the selected
    # backend. Therefore, in the following implementation the backend (the
    # actual plot) is an instance attribute of InteractivePlot.

    def __new__(cls, *args, **kwargs):
        return object.__new__(cls)

    def __init__(self, *args, name="", params=None, fig_kw=dict(), **kwargs):
        layout = kwargs.pop("layout", "tb")
        ncols = kwargs.pop("ncols", 2)

        args = list(map(_plot_sympify, args))
        super().__init__(*args, name=name, params=params, **kwargs)
        PanelLayout.__init__(self, layout, ncols)

        # create the series
        series = self._create_series(*args, **fig_kw)
        is_3D = all([s.is_3D for s in series])
        # create the plot
        Backend = fig_kw.pop("backend", THREE_D_B if is_3D else TWO_D_B)
        self._backend = Backend(*series, **fig_kw)
    
    def _create_series(self, *args, **kwargs):
        # read the parameters to generate the initial numerical data for
        # the interactive series
        kwargs["params"] = self.read_parameters()
<<<<<<< HEAD
        _slice = kwargs.get("slice", None)
        series = []
        for a in args:
            # with interactive-parametric plots, vectors could have more free
            # symbols than the number of dimensions. We set fill_ranges=False
            # in order to not fill ranges, otherwise ranges will be created also
            # for parameters. This means the user must provided all the necessary
            # ranges.
            exprs, ranges, label = _unpack_args(*a, matrices=True, fill_ranges=False)
            if isinstance(_slice, (tuple, list)):
                # Sliced 3D vector field: each slice creates a unique series
                kwargs2 = kwargs.copy()
                kwargs2.pop("slice")
                for s in _slice:
                    kwargs2["slice"] = s
                    series.append(InteractiveSeries(exprs, ranges, label, **kwargs2))
            else:
=======
        is_complex = kwargs.get("is_complex", False)
        series = []
        if is_complex:
            new_args = []
            for a in args:
                exprs, ranges, label = _unpack_args(*a, matrices=False, fill_ranges=False)
                new_args.append(Tuple(exprs[0], ranges[0], label, sympify=False))
            series = _build_series(*new_args, interactive=True, **kwargs)
        else:
            for a in args:
                # with interactive-parametric plots, vectors could have more free
                # symbols than the number of dimensions. We set fill_ranges=False
                # in order to not fill ranges, otherwise ranges will be created also
                # for parameters. This means the user must provided all the necessary
                # ranges.
                exprs, ranges, label = _unpack_args(*a, matrices=True, fill_ranges=False)
>>>>>>> 3bc208d2
                series.append(InteractiveSeries(exprs, ranges, label, **kwargs))
        return series
    
    @property
    def fig(self):
        """ Return the plot object
        """
        return self._backend.fig


def iplot(*args, show=True, **kwargs):
    """ Create interactive plots of symbolic expressions.
    NOTE: this function currently only works within Jupyter Notebook!

    Parameters
    ==========

        args : tuples
            Each tuple represents an expression. Depending on the type of
            expression we are plotting, the tuple should have the following
            forms: 
            1. line: (expr, range, label)
            2. parametric line: (expr1, expr2, expr3 [optional], range, label)
            3. surface (expr, range1, range2, label)
            4. parametric surface (expr1, expr2, expr3, range1, range2, label)
            
            The label is always optional, whereas the ranges must always be
            specified. The ranges will create the discretized domain.
    
    Keyword Arguments
    =================

        params : dict
            A dictionary mapping the parameter-symbols to a parameter.
            The parameter can be:
            1. an instance of param.parameterized.Parameter (at the moment,
                param.Number is supported, which will result in a slider).
            2. a tuple of the form:
                (default, (min, max), N [optional], label [optional], spacing [optional])
                where:
                    N is the number of steps of the slider.
                    (min, max) must be finite numbers.
                    label: the custom text associated to the slider.
                    spacing : str
                        Specify the discretization spacing. Default to "linear",
                        can be changed to "log".
            
            Note that (at the moment) the parameters cannot be linked together
            (ie, one parameter can't depend on another one).
        
        fig_kw : dict
            A dictionary with the usual keyword arguments to customize the plot,
            such as title, xlabel, n (number of discretization points), ...
            This dictionary will be passed to the backend: check its
            documentations to find more keyword arguments.
        
        show : bool
            Default to True.
            If True, it will return an object that will be rendered on the
            output cell of a Jupyter Notebook. If False, it returns an instance
            of `InteractivePlot`.
        
        use_latex : bool
            Default to True.
            If True, the latex representation of the symbols will be used in the
            labels of the parameter-controls. If False, the string
            representation will be used instead.
        
        layout : str
            The layout for the controls/plot. Possible values:
                'tb': controls in the top bar.
                'bb': controls in the bottom bar.
                'sbl': controls in the left side bar.
                'sbr': controls in the right side bar.
            Default layout to 'tb'. Keep in mind that side bar layouts may not
            work well with some backends.
        
        ncols : int
            Number of columns to lay out the widgets. Default to 2.
    
    Examples
    ========

    Surface plot between -10 <= x, y <= 10 with a damping parameter varying from
    0 to 1 with a default value of 0.15:

    .. code-block:: python
        x, y, d = symbols("x, y, d")
        r = sqrt(x**2 + y**2)
        expr = 10 * cos(r) * exp(-r * d)

        iplot(
            (expr, (x, -10, 10), (y, -10, 10)),
            params = { d: (0.15, (0, 1)) },
            fig_kw = dict(
                title = "My Title",
                xlabel = "x axis",
                ylabel = "y axis",
                zlabel = "z axis",
                n = 100
            )
        )
    
    A line plot illustrating the use of multiple expressions and:
    1. some expression may not use all the parameters
    2. custom labeling of the expressions
    3. custom number of steps in the slider
    4. custom labeling of the parameter-sliders
    
    .. code-block:: python
        x, A1, A2, k = symbols("x, A1, A2, k")
        iplot(
            (log(x) + A1 * sin(k * x), (x, 0, 20), "f1"),
            (exp(-(x - 2)) + A2 * cos(x), (x, 0, 20), "f2"),
            (A1 + A1 * cos(x), A2 * sin(x), (x, 0, pi)),
            params = {
                k: (1, (0, 5)),
                A1: (2, (0, 10), 20, "Ampl 1"),
                A2: (2, (0, 10), 40, "Ampl 2"),
            },
            fig_kw = { "legend": True }
        )

    """
    i = InteractivePlot(*args, **kwargs)
    if show:
        return i.show()
    return i<|MERGE_RESOLUTION|>--- conflicted
+++ resolved
@@ -272,25 +272,7 @@
         # read the parameters to generate the initial numerical data for
         # the interactive series
         kwargs["params"] = self.read_parameters()
-<<<<<<< HEAD
         _slice = kwargs.get("slice", None)
-        series = []
-        for a in args:
-            # with interactive-parametric plots, vectors could have more free
-            # symbols than the number of dimensions. We set fill_ranges=False
-            # in order to not fill ranges, otherwise ranges will be created also
-            # for parameters. This means the user must provided all the necessary
-            # ranges.
-            exprs, ranges, label = _unpack_args(*a, matrices=True, fill_ranges=False)
-            if isinstance(_slice, (tuple, list)):
-                # Sliced 3D vector field: each slice creates a unique series
-                kwargs2 = kwargs.copy()
-                kwargs2.pop("slice")
-                for s in _slice:
-                    kwargs2["slice"] = s
-                    series.append(InteractiveSeries(exprs, ranges, label, **kwargs2))
-            else:
-=======
         is_complex = kwargs.get("is_complex", False)
         series = []
         if is_complex:
@@ -307,8 +289,16 @@
                 # for parameters. This means the user must provided all the necessary
                 # ranges.
                 exprs, ranges, label = _unpack_args(*a, matrices=True, fill_ranges=False)
->>>>>>> 3bc208d2
-                series.append(InteractiveSeries(exprs, ranges, label, **kwargs))
+                if isinstance(_slice, (tuple, list)):
+                    # Sliced 3D vector field: each slice creates a unique series
+                    kwargs2 = kwargs.copy()
+                    kwargs2.pop("slice")
+                    for s in _slice:
+                        kwargs2["slice"] = s
+                        series.append(InteractiveSeries(exprs, ranges, label, **kwargs2))
+                else:
+                    series.append(InteractiveSeries(exprs, ranges, label, **kwargs))
+        
         return series
     
     @property
